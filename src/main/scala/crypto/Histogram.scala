--- conflicted
+++ resolved
@@ -4,14 +4,6 @@
 import scala.annotation.unused
 
 case class Histogram(map: Map[Char, Int]) {
-<<<<<<< HEAD
-    def recordChar(x: Char): Histogram = Histogram(map + (x -> (map.getOrElse(x, 0) + 1)))
-
-    def rotate(f: Char => Char): Histogram = Histogram(for ((x, count) <- map) yield f(x) -> count)
-
-    def total: Int = map.values.sum
-
-=======
     /**
      * Method to record instance of this character in this Histogram.
      *
@@ -41,7 +33,6 @@
      * @param h the Histogram with which to compare this.
      * @return a measure of the difference between this and h.
      */
->>>>>>> 3ad62181
     def comparer(h: Histogram): Double = {
         val thisTotal: Double = this.total
         val thatTotal: Double = h.total
@@ -49,18 +40,6 @@
         diff.sum
     }
 
-<<<<<<< HEAD
-    def get(key: Char): Option[Int] = map.get(key)
-
-    def getOrElse[V1 >: Int](key: Char, default: => V1): V1 = map.getOrElse(key, default)
-
-    def keys: Iterable[Char] = map.keys
-
-    def values: Iterable[Int] = map.values
-
-    def contains(key: Char): Boolean = map.contains(key)
-
-=======
     /**
      * Method to get the number of usages of the given key character as an Option[Int].
      *
@@ -107,7 +86,6 @@
      *
      * @return a Set[Char].
      */
->>>>>>> 3ad62181
     def keySet: Set[Char] = map.keySet
 }
 
