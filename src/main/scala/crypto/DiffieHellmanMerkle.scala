package crypto

/**
 * This defines a DiffieHellmanMerkle key exchange.
 *
 * For more information about primitive roots, see https://en.wikipedia.org/wiki/Primitive_root_modulo_n
 *
 * @param modulus   a prime number.
 * @param generator a primitive root of modulus.
 */
<<<<<<< HEAD
case class DiffieHellmanMerkle(p: Prime, g: BigInt) {
  // NOTE we should probably replace validate with isProbablyPrime for performance reasons.
  require(p.validate, s"$p is not prime")
  require(p.testPrimitiveRoot(g), s"$g is not a primitive root of $p")

  def encrypt(clear: BigInt)(secret: BigInt): BigInt = modPow(clear)(secret)

  def decrypt(cipher: BigInt)(secret: BigInt): BigInt = modPow(cipher)(multInverse(secret))

  def keyExchange(privateKey: BigInt): BigInt = if (privateKey > 0 && privateKey < p.p) modPow(g)(privateKey) else throw PrimeException("privateKey must be positive and less than prime number")

  def getSecret(receivedKey: BigInt)(privateKey: BigInt): BigInt = ???  // TODO implement me

  def secret(a: BigInt, b: BigInt): BigInt = {
    val ab = getSecret(keyExchange(a))(b)
    val ba = getSecret(keyExchange(b))(a)
    if (ab == ba) ab
    else throw PrimeException(s"secret: ab doesn't match ba")
  }

  def multInverse(a: BigInt): BigInt = modPow(a)(p.p - 2)

  private def modPow(base: BigInt)(key: BigInt) = p.modPow(base, key)
=======
case class DiffieHellmanMerkle(modulus: Prime, generator: BigInt) {
    // NOTE we should probably replace validate with isProbablyPrime for performance reasons.
    require(modulus.validate, s"$modulus is not prime")
    require(modulus.testPrimitiveRoot(generator), s"$generator is not a primitive root of $modulus")

    def encrypt(plain: BigInt)(secret: BigInt): BigInt = modPow(plain)(secret)

    def decrypt(cipher: BigInt)(secret: BigInt): BigInt = modPow(cipher)(multiplicativeInverse(secret))

    def keyExchange(privateKey: BigInt): BigInt = if (privateKey > 0 && privateKey < modulus.toBigInt) modPow(generator)(privateKey) else throw PrimeException("privateKey must be positive and less than prime number")

    def secret(a: BigInt, b: BigInt): BigInt = {
        val ab = getSecret(keyExchange(a))(b)
        val ba = getSecret(keyExchange(b))(a)
        if (ab == ba) ab
        else throw PrimeException(s"secret: ab doesn't match ba")
    }

    /**
     * Get the modular multiplicative inverse of a number with respect to a prime number.
     *
     * For more information about the multiplicative inverse, see https://en.wikipedia.org/wiki/Modular_multiplicative_inverse
     *
     * @param a the number for which we require the multiplicative inverse with respect to the prime number of this DiffieHellmanMerkle.
     * @return modPow(a)(modulus - 2)
     */
    def multiplicativeInverse(a: BigInt): BigInt = modPow(a)(modulus.toBigInt - 2)

    private def getSecret(receivedKey: BigInt)(privateKey: BigInt): BigInt = modPow(receivedKey)(privateKey)

    /**
     * Method to determine base raised to the power with result modulo modulus (the prime of this DiffieHellmanMerkle).
     *
     * @param base  the base.
     * @param power the power.
     * @return the value of base raised to power, modulo modulus.
     */
    private def modPow(base: BigInt)(power: BigInt) = modulus.modPow(base, power)
>>>>>>> 016e5f7f
}

object DiffieHellmanMerkle<|MERGE_RESOLUTION|>--- conflicted
+++ resolved
@@ -8,31 +8,6 @@
  * @param modulus   a prime number.
  * @param generator a primitive root of modulus.
  */
-<<<<<<< HEAD
-case class DiffieHellmanMerkle(p: Prime, g: BigInt) {
-  // NOTE we should probably replace validate with isProbablyPrime for performance reasons.
-  require(p.validate, s"$p is not prime")
-  require(p.testPrimitiveRoot(g), s"$g is not a primitive root of $p")
-
-  def encrypt(clear: BigInt)(secret: BigInt): BigInt = modPow(clear)(secret)
-
-  def decrypt(cipher: BigInt)(secret: BigInt): BigInt = modPow(cipher)(multInverse(secret))
-
-  def keyExchange(privateKey: BigInt): BigInt = if (privateKey > 0 && privateKey < p.p) modPow(g)(privateKey) else throw PrimeException("privateKey must be positive and less than prime number")
-
-  def getSecret(receivedKey: BigInt)(privateKey: BigInt): BigInt = ???  // TODO implement me
-
-  def secret(a: BigInt, b: BigInt): BigInt = {
-    val ab = getSecret(keyExchange(a))(b)
-    val ba = getSecret(keyExchange(b))(a)
-    if (ab == ba) ab
-    else throw PrimeException(s"secret: ab doesn't match ba")
-  }
-
-  def multInverse(a: BigInt): BigInt = modPow(a)(p.p - 2)
-
-  private def modPow(base: BigInt)(key: BigInt) = p.modPow(base, key)
-=======
 case class DiffieHellmanMerkle(modulus: Prime, generator: BigInt) {
     // NOTE we should probably replace validate with isProbablyPrime for performance reasons.
     require(modulus.validate, s"$modulus is not prime")
@@ -42,7 +17,7 @@
 
     def decrypt(cipher: BigInt)(secret: BigInt): BigInt = modPow(cipher)(multiplicativeInverse(secret))
 
-    def keyExchange(privateKey: BigInt): BigInt = if (privateKey > 0 && privateKey < modulus.toBigInt) modPow(generator)(privateKey) else throw PrimeException("privateKey must be positive and less than prime number")
+    def keyExchange(privateKey: BigInt): BigInt = modPow(generator)(privateKey.mod(modulus.toBigInt))
 
     def secret(a: BigInt, b: BigInt): BigInt = {
         val ab = getSecret(keyExchange(a))(b)
@@ -61,7 +36,7 @@
      */
     def multiplicativeInverse(a: BigInt): BigInt = modPow(a)(modulus.toBigInt - 2)
 
-    private def getSecret(receivedKey: BigInt)(privateKey: BigInt): BigInt = modPow(receivedKey)(privateKey)
+    private def getSecret(receivedKey: BigInt)(privateKey: BigInt): BigInt = ??? // TODO implement me.
 
     /**
      * Method to determine base raised to the power with result modulo modulus (the prime of this DiffieHellmanMerkle).
@@ -71,7 +46,6 @@
      * @return the value of base raised to power, modulo modulus.
      */
     private def modPow(base: BigInt)(power: BigInt) = modulus.modPow(base, power)
->>>>>>> 016e5f7f
 }
 
 object DiffieHellmanMerkle