package crypto;


public class CaesarCipherJava implements crypto.Cipher {
    public CaesarCipherJava(int shift) {
        this.shift = shift;
    }

    @Override
    public CharSequence encrypt(CharSequence plainText) {
        String s = CaesarCipher.preparePlainText(plainText);
        StringBuilder sb = new StringBuilder();
<<<<<<< HEAD
        for (char c : s.toCharArray()) ; // TODO you need to append each shifted character to sb. You can use:  CaesarCipher.doShift(c, shift);
=======
        for (char c : s.toCharArray()) sb.append(CaesarCipher.doShift(c, shift));
>>>>>>> 016e5f7f
        return sb.toString();
    }

    @Override
    public CharSequence decrypt(CharSequence cipherText) {
        StringBuilder sb = new StringBuilder();
        for (char c : cipherText.toString().toCharArray()) ; // TODO you need to append each shifted character to sb. Again, you can use:  CaesarCipher.doShift
        return sb.toString();
    }

    private final int shift;
}<|MERGE_RESOLUTION|>--- conflicted
+++ resolved
@@ -10,11 +10,7 @@
     public CharSequence encrypt(CharSequence plainText) {
         String s = CaesarCipher.preparePlainText(plainText);
         StringBuilder sb = new StringBuilder();
-<<<<<<< HEAD
         for (char c : s.toCharArray()) ; // TODO you need to append each shifted character to sb. You can use:  CaesarCipher.doShift(c, shift);
-=======
-        for (char c : s.toCharArray()) sb.append(CaesarCipher.doShift(c, shift));
->>>>>>> 016e5f7f
         return sb.toString();
     }
 
