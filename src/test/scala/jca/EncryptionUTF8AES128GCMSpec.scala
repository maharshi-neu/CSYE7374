package jca

import cats.effect.IO
import cats.effect.unsafe.implicits.global
import org.scalatest.flatspec.AnyFlatSpec
import org.scalatest.matchers.should
import tsec.cipher.symmetric.jca.AES128GCM

class EncryptionUTF8AES128GCMSpec extends AnyFlatSpec with should.Matchers {

    behavior of "Encryption"

    implicit val encryptor: HexEncryption[AES128GCM] = EncryptionUTF8AES128GCM

    it should "buildKey" in {
        val key = for {
            rawKey <- encryptor.genRawKey
        } yield encryptor.buildKey(rawKey)
        key.unsafeRunSync()
    }

<<<<<<< HEAD
  it should "encrypt and decrypt" in {
    val originalMessage = "Hello, World!"
    val result: IO[String] = for {
      rawKey <- encryptor.genRawKey
      key <- encryptor.buildKey(rawKey)
      ciphertext <- encryptor.encrypt(key)(originalMessage)
      message <- encryptor.decrypt(key)(ciphertext)
    } yield message
    val z = result.unsafeRunSync()
    z shouldBe originalMessage
  }
=======
    it should "encrypt and decrypt" in {
        val originalMessage = "Hello, World!"
        val result: IO[String] = for {
            rawKey <- encryptor.genRawKey
            _ = println(rawKey)
            key <- encryptor.buildKey(rawKey)
            ciphertext <- encryptor.encrypt(key)(originalMessage)
            message <- encryptor.decrypt(key)(ciphertext)
        } yield message
        val z = result.unsafeRunSync()
        z shouldBe originalMessage
    }
>>>>>>> 9faa38f4

    it should "round-trip via Byte array" in {
        val originalMessage = "Hello, World!"
        val result: IO[String] =
            for {
                rawKey <- encryptor.genRawKey
                key <- encryptor.buildKey(rawKey)
                ciphertext <- encryptor.encrypt(key)(originalMessage)
                bytes <- encryptor.concat(ciphertext)
                encrypted <- encryptor.bytesToCipherText(bytes)
                message <- encryptor.decrypt(key)(encrypted)
            } yield message
        result.unsafeRunSync() shouldBe originalMessage
    }

    it should "round-trip via Hex string" in {
        val originalMessage = "Hello, World!"
        val result: IO[String] =
            for {
                rawKey <- encryptor.genRawKey
                key <- encryptor.buildKey(rawKey)
                ciphertext <- encryptor.encrypt(key)(originalMessage)
                bytes1 <- encryptor.concat(ciphertext)
                hex <- HexEncryption.bytesToHexString(bytes1)
                bytes2 <- HexEncryption.hexStringToBytes(hex)
                encrypted <- encryptor.bytesToCipherText(bytes2)
                message <- encryptor.decrypt(key)(encrypted)
            } yield message
        result.unsafeRunSync() shouldBe originalMessage
    }

<<<<<<< HEAD
  // TESTME why doesn't this work?
  ignore should "decryptHex" in {
    val encryption = implicitly[HexEncryption[AES128GCM]]
    val result: IO[String] = encryption.decryptHex("k0JCcO$SY5OI50uj", "391F322E2DE3EAF7C9029DB2BB873C3B1E60FD1F657B97DB17031B8774A21EE45E2740DC65246C0FA712290AE8255406BDA708D166029E80F4B31236AC33A6D43A09370196D43191715E9817A9846D66DF7E159BDC641344AE7196AEAD9CC44FF7F8D2A33A3D153D7ADC8DBD3312381896BEAC462EF4DEB4C05F502DE312994EA9D679E3825593291C4CFEBFC653F3121DC3FDA2FCDB80E7C072D7EC95942BFAD9EFD7ACCF51BA38D96A4E3A325C860FFA47C94093751B58C4A9A257931876F2ADEEEFF4C3E4662339D5F3066CB625B9EB0E508AB6C4FD950CA259BCC6EC4283AB9521758B5E7D1CAE4BFE852B76BDD3F390C2C6CF65BB15FDB5B91CEB5F6D6AF4FCC8318AF911BDA27E5419225D3B5274D4AF5C75D0E1089F94")
    result.unsafeRunSync() shouldBe "1,Leonhard Euler,Daniel Bernoulli,Isaac Newton,Srinivas Ramanujan,92.0,8.5,8.0,5.0,10.5,5.0,4.0,8.0,5.0,23.0,10.0,5.0,Presentation long and detailed.  Project excellent overall. Need to actually run UI myself.,https://github.com/youngbai/CSYE7200-MovieRecommendation"
  }

  // TESTME why doesn't this work?
  ignore should "decryptRow1" in {
    val keyMap = Map("1" -> "k0JCcO$SY5OI50uj")
    val row = Seq("1", "391F322E2DE3EAF7C9029DB2BB873C3B1E60FD1F657B97DB17031B8774A21EE45E2740DC65246C0FA712290AE8255406BDA708D166029E80F4B31236AC33A6D43A09370196D43191715E9817A9846D66DF7E159BDC641344AE7196AEAD9CC44FF7F8D2A33A3D153D7ADC8DBD3312381896BEAC462EF4DEB4C05F502DE312994EA9D679E3825593291C4CFEBFC653F3121DC3FDA2FCDB80E7C072D7EC95942BFAD9EFD7ACCF51BA38D96A4E3A325C860FFA47C94093751B58C4A9A257931876F2ADEEEFF4C3E4662339D5F3066CB625B9EB0E508AB6C4FD950CA259BCC6EC4283AB9521758B5E7D1CAE4BFE852B76BDD3F390C2C6CF65BB15FDB5B91CEB5F6D6AF4FCC8318AF911BDA27E5419225D3B5274D4AF5C75D0E1089F94")
    val wi: IO[String] = HexEncryption.decryptRow(keyMap)(row)
    wi.unsafeRunSync() shouldBe "1,Leonhard Euler,Daniel Bernoulli,Isaac Newton,Srinivas Ramanujan,92.0,8.5,8.0,5.0,10.5,5.0,4.0,8.0,5.0,23.0,10.0,5.0,Presentation long and detailed.  Project excellent overall. Need to actually run UI myself.,https://github.com/youngbai/CSYE7200-MovieRecommendation"
  }
=======
    ignore should "decryptHex" in {
        val encryption = implicitly[HexEncryption[AES128GCM]]
        val result = encryption.decryptHex("k0JCcO$SY5OI50uj", "391F322E2DE3EAF7C9029DB2BB873C3B1E60FD1F657B97DB17031B8774A21EE45E2740DC65246C0FA712290AE8255406BDA708D166029E80F4B31236AC33A6D43A09370196D43191715E9817A9846D66DF7E159BDC641344AE7196AEAD9CC44FF7F8D2A33A3D153D7ADC8DBD3312381896BEAC462EF4DEB4C05F502DE312994EA9D679E3825593291C4CFEBFC653F3121DC3FDA2FCDB80E7C072D7EC95942BFAD9EFD7ACCF51BA38D96A4E3A325C860FFA47C94093751B58C4A9A257931876F2ADEEEFF4C3E4662339D5F3066CB625B9EB0E508AB6C4FD950CA259BCC6EC4283AB9521758B5E7D1CAE4BFE852B76BDD3F390C2C6CF65BB15FDB5B91CEB5F6D6AF4FCC8318AF911BDA27E5419225D3B5274D4AF5C75D0E1089F94")
        result.unsafeRunSync() shouldBe "1,Leonhard Euler,Daniel Bernoulli,Isaac Newton,Srinivas Ramanujan,92.0,8.5,8.0,5.0,10.5,5.0,4.0,8.0,5.0,23.0,10.0,5.0,Presentation long and detailed.  Project excellent overall. Need to actually run UI myself.,https://github.com/youngbai/CSYE7200-MovieRecommendation"
    }

    import cats.effect.IO

    ignore should "decryptRow1" in {
        val keyMap = Map("1" -> "k0JCcO$SY5OI50uj")
        val row = Seq("1", "391F322E2DE3EAF7C9029DB2BB873C3B1E60FD1F657B97DB17031B8774A21EE45E2740DC65246C0FA712290AE8255406BDA708D166029E80F4B31236AC33A6D43A09370196D43191715E9817A9846D66DF7E159BDC641344AE7196AEAD9CC44FF7F8D2A33A3D153D7ADC8DBD3312381896BEAC462EF4DEB4C05F502DE312994EA9D679E3825593291C4CFEBFC653F3121DC3FDA2FCDB80E7C072D7EC95942BFAD9EFD7ACCF51BA38D96A4E3A325C860FFA47C94093751B58C4A9A257931876F2ADEEEFF4C3E4662339D5F3066CB625B9EB0E508AB6C4FD950CA259BCC6EC4283AB9521758B5E7D1CAE4BFE852B76BDD3F390C2C6CF65BB15FDB5B91CEB5F6D6AF4FCC8318AF911BDA27E5419225D3B5274D4AF5C75D0E1089F94")
        val wi: IO[String] = HexEncryption.decryptRow(keyMap)(row)
        wi.unsafeRunSync() shouldBe "1,Leonhard Euler,Daniel Bernoulli,Isaac Newton,Srinivas Ramanujan,92.0,8.5,8.0,5.0,10.5,5.0,4.0,8.0,5.0,23.0,10.0,5.0,Presentation long and detailed.  Project excellent overall. Need to actually run UI myself.,https://github.com/youngbai/CSYE7200-MovieRecommendation"
    }
>>>>>>> 9faa38f4

    it should "decryptRow2" in {
        val keyMap = Map("1" -> "k0JCcO$SY5OI50uj")
        val row = Seq("2", "391F322E2DE3EAF7C9029DB2BB873C3B1E60FD1F657B97DB17031B8774A21EE45E2740DC65246C0FA712290AE8255406BDA708D166029E80F4B31236AC33A6D43A09370196D43191715E9817A9846D66DF7E159BDC641344AE7196AEAD9CC44FF7F8D2A33A3D153D7ADC8DBD3312381896BEAC462EF4DEB4C05F502DE312994EA9D679E3825593291C4CFEBFC653F3121DC3FDA2FCDB80E7C072D7EC95942BFAD9EFD7ACCF51BA38D96A4E3A325C860FFA47C94093751B58C4A9A257931876F2ADEEEFF4C3E4662339D5F3066CB625B9EB0E508AB6C4FD950CA259BCC6EC4283AB9521758B5E7D1CAE4BFE852B76BDD3F390C2C6CF65BB15FDB5B91CEB5F6D6AF4FCC8318AF911BDA27E5419225D3B5274D4AF5C75D0E1089F94")
        a[NoSuchElementException] shouldBe thrownBy(HexEncryption.decryptRow(keyMap)(row))
    }

    it should "decryptRow2a" in {
        val keyMap = Map("1" -> "k0JCcO$SY5OI50uj")
        val row = Seq("2", "391F322E2DE3EAF7C9029DB2BB873C3B1E60FD1F657B97DB17031B8774A21EE45E2740DC65246C0FA712290AE8255406BDA708D166029E80F4B31236AC33A6D43A09370196D43191715E9817A9846D66DF7E159BDC641344AE7196AEAD9CC44FF7F8D2A33A3D153D7ADC8DBD3312381896BEAC462EF4DEB4C05F502DE312994EA9D679E3825593291C4CFEBFC653F3121DC3FDA2FCDB80E7C072D7EC95942BFAD9EFD7ACCF51BA38D96A4E3A325C860FFA47C94093751B58C4A9A257931876F2ADEEEFF4C3E4662339D5F3066CB625B9EB0E508AB6C4FD950CA259BCC6EC4283AB9521758B5E7D1CAE4BFE852B76BDD3F390C2C6CF65BB15FDB5B91CEB5F6D6AF4FCC8318AF911BDA27E5419225D3B5274D4AF5C75D0E1089F94")
        a[NoSuchElementException] shouldBe thrownBy(HexEncryption.decryptRow(keyMap)(row).unsafeRunSync())
    }

    it should "decryptRow3" in {
        val keyMap = Map("1" -> "QwSeQVJNuAg6D6H9")
        val row = Seq("1")
        val wi: IO[String] = HexEncryption.decryptRow(keyMap)(row)
        a[Exception] shouldBe thrownBy(wi.unsafeRunSync())
    }

}<|MERGE_RESOLUTION|>--- conflicted
+++ resolved
@@ -19,24 +19,10 @@
         key.unsafeRunSync()
     }
 
-<<<<<<< HEAD
-  it should "encrypt and decrypt" in {
-    val originalMessage = "Hello, World!"
-    val result: IO[String] = for {
-      rawKey <- encryptor.genRawKey
-      key <- encryptor.buildKey(rawKey)
-      ciphertext <- encryptor.encrypt(key)(originalMessage)
-      message <- encryptor.decrypt(key)(ciphertext)
-    } yield message
-    val z = result.unsafeRunSync()
-    z shouldBe originalMessage
-  }
-=======
     it should "encrypt and decrypt" in {
         val originalMessage = "Hello, World!"
         val result: IO[String] = for {
             rawKey <- encryptor.genRawKey
-            _ = println(rawKey)
             key <- encryptor.buildKey(rawKey)
             ciphertext <- encryptor.encrypt(key)(originalMessage)
             message <- encryptor.decrypt(key)(ciphertext)
@@ -44,7 +30,6 @@
         val z = result.unsafeRunSync()
         z shouldBe originalMessage
     }
->>>>>>> 9faa38f4
 
     it should "round-trip via Byte array" in {
         val originalMessage = "Hello, World!"
@@ -76,37 +61,20 @@
         result.unsafeRunSync() shouldBe originalMessage
     }
 
-<<<<<<< HEAD
-  // TESTME why doesn't this work?
-  ignore should "decryptHex" in {
-    val encryption = implicitly[HexEncryption[AES128GCM]]
-    val result: IO[String] = encryption.decryptHex("k0JCcO$SY5OI50uj", "391F322E2DE3EAF7C9029DB2BB873C3B1E60FD1F657B97DB17031B8774A21EE45E2740DC65246C0FA712290AE8255406BDA708D166029E80F4B31236AC33A6D43A09370196D43191715E9817A9846D66DF7E159BDC641344AE7196AEAD9CC44FF7F8D2A33A3D153D7ADC8DBD3312381896BEAC462EF4DEB4C05F502DE312994EA9D679E3825593291C4CFEBFC653F3121DC3FDA2FCDB80E7C072D7EC95942BFAD9EFD7ACCF51BA38D96A4E3A325C860FFA47C94093751B58C4A9A257931876F2ADEEEFF4C3E4662339D5F3066CB625B9EB0E508AB6C4FD950CA259BCC6EC4283AB9521758B5E7D1CAE4BFE852B76BDD3F390C2C6CF65BB15FDB5B91CEB5F6D6AF4FCC8318AF911BDA27E5419225D3B5274D4AF5C75D0E1089F94")
-    result.unsafeRunSync() shouldBe "1,Leonhard Euler,Daniel Bernoulli,Isaac Newton,Srinivas Ramanujan,92.0,8.5,8.0,5.0,10.5,5.0,4.0,8.0,5.0,23.0,10.0,5.0,Presentation long and detailed.  Project excellent overall. Need to actually run UI myself.,https://github.com/youngbai/CSYE7200-MovieRecommendation"
-  }
-
-  // TESTME why doesn't this work?
-  ignore should "decryptRow1" in {
-    val keyMap = Map("1" -> "k0JCcO$SY5OI50uj")
-    val row = Seq("1", "391F322E2DE3EAF7C9029DB2BB873C3B1E60FD1F657B97DB17031B8774A21EE45E2740DC65246C0FA712290AE8255406BDA708D166029E80F4B31236AC33A6D43A09370196D43191715E9817A9846D66DF7E159BDC641344AE7196AEAD9CC44FF7F8D2A33A3D153D7ADC8DBD3312381896BEAC462EF4DEB4C05F502DE312994EA9D679E3825593291C4CFEBFC653F3121DC3FDA2FCDB80E7C072D7EC95942BFAD9EFD7ACCF51BA38D96A4E3A325C860FFA47C94093751B58C4A9A257931876F2ADEEEFF4C3E4662339D5F3066CB625B9EB0E508AB6C4FD950CA259BCC6EC4283AB9521758B5E7D1CAE4BFE852B76BDD3F390C2C6CF65BB15FDB5B91CEB5F6D6AF4FCC8318AF911BDA27E5419225D3B5274D4AF5C75D0E1089F94")
-    val wi: IO[String] = HexEncryption.decryptRow(keyMap)(row)
-    wi.unsafeRunSync() shouldBe "1,Leonhard Euler,Daniel Bernoulli,Isaac Newton,Srinivas Ramanujan,92.0,8.5,8.0,5.0,10.5,5.0,4.0,8.0,5.0,23.0,10.0,5.0,Presentation long and detailed.  Project excellent overall. Need to actually run UI myself.,https://github.com/youngbai/CSYE7200-MovieRecommendation"
-  }
-=======
+    // TESTME why doesn't this work?
     ignore should "decryptHex" in {
         val encryption = implicitly[HexEncryption[AES128GCM]]
-        val result = encryption.decryptHex("k0JCcO$SY5OI50uj", "391F322E2DE3EAF7C9029DB2BB873C3B1E60FD1F657B97DB17031B8774A21EE45E2740DC65246C0FA712290AE8255406BDA708D166029E80F4B31236AC33A6D43A09370196D43191715E9817A9846D66DF7E159BDC641344AE7196AEAD9CC44FF7F8D2A33A3D153D7ADC8DBD3312381896BEAC462EF4DEB4C05F502DE312994EA9D679E3825593291C4CFEBFC653F3121DC3FDA2FCDB80E7C072D7EC95942BFAD9EFD7ACCF51BA38D96A4E3A325C860FFA47C94093751B58C4A9A257931876F2ADEEEFF4C3E4662339D5F3066CB625B9EB0E508AB6C4FD950CA259BCC6EC4283AB9521758B5E7D1CAE4BFE852B76BDD3F390C2C6CF65BB15FDB5B91CEB5F6D6AF4FCC8318AF911BDA27E5419225D3B5274D4AF5C75D0E1089F94")
+        val result: IO[String] = encryption.decryptHex("k0JCcO$SY5OI50uj", "391F322E2DE3EAF7C9029DB2BB873C3B1E60FD1F657B97DB17031B8774A21EE45E2740DC65246C0FA712290AE8255406BDA708D166029E80F4B31236AC33A6D43A09370196D43191715E9817A9846D66DF7E159BDC641344AE7196AEAD9CC44FF7F8D2A33A3D153D7ADC8DBD3312381896BEAC462EF4DEB4C05F502DE312994EA9D679E3825593291C4CFEBFC653F3121DC3FDA2FCDB80E7C072D7EC95942BFAD9EFD7ACCF51BA38D96A4E3A325C860FFA47C94093751B58C4A9A257931876F2ADEEEFF4C3E4662339D5F3066CB625B9EB0E508AB6C4FD950CA259BCC6EC4283AB9521758B5E7D1CAE4BFE852B76BDD3F390C2C6CF65BB15FDB5B91CEB5F6D6AF4FCC8318AF911BDA27E5419225D3B5274D4AF5C75D0E1089F94")
         result.unsafeRunSync() shouldBe "1,Leonhard Euler,Daniel Bernoulli,Isaac Newton,Srinivas Ramanujan,92.0,8.5,8.0,5.0,10.5,5.0,4.0,8.0,5.0,23.0,10.0,5.0,Presentation long and detailed.  Project excellent overall. Need to actually run UI myself.,https://github.com/youngbai/CSYE7200-MovieRecommendation"
     }
 
-    import cats.effect.IO
-
+    // TESTME why doesn't this work?
     ignore should "decryptRow1" in {
         val keyMap = Map("1" -> "k0JCcO$SY5OI50uj")
         val row = Seq("1", "391F322E2DE3EAF7C9029DB2BB873C3B1E60FD1F657B97DB17031B8774A21EE45E2740DC65246C0FA712290AE8255406BDA708D166029E80F4B31236AC33A6D43A09370196D43191715E9817A9846D66DF7E159BDC641344AE7196AEAD9CC44FF7F8D2A33A3D153D7ADC8DBD3312381896BEAC462EF4DEB4C05F502DE312994EA9D679E3825593291C4CFEBFC653F3121DC3FDA2FCDB80E7C072D7EC95942BFAD9EFD7ACCF51BA38D96A4E3A325C860FFA47C94093751B58C4A9A257931876F2ADEEEFF4C3E4662339D5F3066CB625B9EB0E508AB6C4FD950CA259BCC6EC4283AB9521758B5E7D1CAE4BFE852B76BDD3F390C2C6CF65BB15FDB5B91CEB5F6D6AF4FCC8318AF911BDA27E5419225D3B5274D4AF5C75D0E1089F94")
         val wi: IO[String] = HexEncryption.decryptRow(keyMap)(row)
         wi.unsafeRunSync() shouldBe "1,Leonhard Euler,Daniel Bernoulli,Isaac Newton,Srinivas Ramanujan,92.0,8.5,8.0,5.0,10.5,5.0,4.0,8.0,5.0,23.0,10.0,5.0,Presentation long and detailed.  Project excellent overall. Need to actually run UI myself.,https://github.com/youngbai/CSYE7200-MovieRecommendation"
     }
->>>>>>> 9faa38f4
 
     it should "decryptRow2" in {
         val keyMap = Map("1" -> "k0JCcO$SY5OI50uj")
