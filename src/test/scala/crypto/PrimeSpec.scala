package crypto

import crypto.Prime.multiplicativeInverse
import crypto.Primes.allPrimes
import org.scalatest.flatspec.AnyFlatSpec
import org.scalatest.matchers.should
import scala.language.postfixOps

class PrimeSpec extends AnyFlatSpec with should.Matchers {

<<<<<<< HEAD
    behavior of "Prime"

    it should "bits" in {
        Prime(7).bits shouldBe 3
        Prime(11).bits shouldBe 4
        Prime(17).bits shouldBe 5
        Prime(37).bits shouldBe 6
        Prime(71).bits shouldBe 7
        Prime(131).bits shouldBe 8
        Prime(257).bits shouldBe 9
        Prime(7919).bits shouldBe 13
    }

    it should "isProbablePrime" in {
        Prime.isProbablePrime(2) shouldBe true
        Prime.isProbablePrime(7) shouldBe true
        Prime.isProbablePrime(8) shouldBe false
        Prime.isProbablePrime(11) shouldBe true
        Prime.isProbablePrime(BigInt("35742549198872617291353508656626642567")) shouldBe true
    }

    it should "isProbableOddPrime" in {
        // It's OK to call this method on 2 (but not any other even number).
        Prime.isProbableOddPrime(2) shouldBe true
        Prime.isProbableOddPrime(7) shouldBe true
        Prime.isProbableOddPrime(11) shouldBe true
        Prime.isProbableOddPrime(7919) shouldBe true
        Prime.isProbableOddPrime(BigInt("35742549198872617291353508656626642567")) shouldBe true
    }

    private val p0: Prime = Prime(1) // Not actually a prime number
    private val p1: Prime = allPrimes.head // 2
    private val p2: Prime = allPrimes(1) // 3
    private val p3: Prime = allPrimes(2) // 5
    private val p4: Prime = allPrimes(3) // 7
    private val p5: Prime = allPrimes(4) // 11
    private val p6: Prime = allPrimes(5) // 13
    private val p7: Prime = allPrimes(6) // 17
    private val p9: Prime = allPrimes(8) // 23

    it should "fermat" in {
        p4.fermat(2) shouldBe 1
        Prime(71).fermat(9) shouldBe 1
    }

    it should "implement Lucas for 7 and 71" in {
        p4.Lucas shouldBe true
        Prime(71).Lucas shouldBe true
    }

    it should "implement primeFactors" in {
        Prime.primeFactors(23) shouldBe Seq(23).map(Prime(_))
        Prime.primeFactors(70) shouldBe Seq(2, 5, 7).map(Prime(_))
        Prime.primeFactors(70906) shouldBe Seq(2, 11, 11, 293).map(Prime(_))
        Prime.primeFactors(7894609062L) shouldBe Seq(2, 11411, 3, 67, 1721).map(Prime(_))
    }

    it should "implement primeFactorMultiplicity" in {
        Prime.primeFactorMultiplicity(23) shouldBe Map(Prime(23) -> 1)
        Prime.primeFactorMultiplicity(70) shouldBe Map(Prime(2) -> 1, Prime(5) -> 1, Prime(7) -> 1)
        Prime.primeFactorMultiplicity(70906) shouldBe Map(Prime(2) -> 1, Prime(11) -> 2, Prime(293) -> 1)
        Prime.primeFactorMultiplicity(7894609062L) shouldBe Map(Prime(2) -> 1, Prime(11411) -> 1, Prime(3) -> 1, Prime(67) -> 1, Prime(1721) -> 1)
    }

    it should "implement Lucas()" in {
        val p = Prime(71)
        val pMinus1: BigInt = p.n - 1
        val factors = Prime.primeFactors(pMinus1)
        p.Lucas(pMinus1, factors)(17) shouldBe false
        p.Lucas(pMinus1, factors)(11) shouldBe true
    }

    it should "implement testPrimitiveRoot" in {
        p3.testPrimitiveRoot(2) shouldBe true
        p4.testPrimitiveRoot(2) shouldBe false
        p4.testPrimitiveRoot(3) shouldBe true
        p5.testPrimitiveRoot(2) shouldBe true
        p6.testPrimitiveRoot(2) shouldBe true
        p6.testPrimitiveRoot(6) shouldBe true
        p6.testPrimitiveRoot(7) shouldBe true
        p6.testPrimitiveRoot(11) shouldBe true
        p6.testPrimitiveRoot(3) shouldBe false
        p7.testPrimitiveRoot(5) shouldBe true
        p7.testPrimitiveRoot(7) shouldBe true
        p9.testPrimitiveRoot(2) shouldBe false
        p9.testPrimitiveRoot(3) shouldBe false
        p9.testPrimitiveRoot(5) shouldBe true
        p9.testPrimitiveRoot(7) shouldBe true
        p9.testPrimitiveRoot(10) shouldBe true
        p9.testPrimitiveRoot(15) shouldBe true
        p9.testPrimitiveRoot(17) shouldBe true
        p9.testPrimitiveRoot(20) shouldBe true
        p9.testPrimitiveRoot(21) shouldBe true
    }

    it should "implement primitiveRoot" in {
        p3.primitiveRoot shouldBe BigInt(2)
        p4.primitiveRoot shouldBe BigInt(3)
        // Why do we never get the other roots (6, 7, 11) here? Oh, duh, because it's less than 20 and so we go in sequence.
        p6.primitiveRoot shouldBe BigInt(2)
        val root23 = p9.primitiveRoot
        println(root23)
        Seq(BigInt(5), BigInt(7), BigInt(10), BigInt(11), BigInt(14), BigInt(15), BigInt(17), BigInt(19), BigInt(20), BigInt(21)) contains root23 shouldBe true
    }

    it should "multiplicativeInverse" in {
        p5.multiplicativeInverse(3) shouldBe 4
        p5.multiplicativeInverse(4) shouldBe 3
        p7.multiplicativeInverse(10) shouldBe 12
        p7.multiplicativeInverse(12) shouldBe 10
        p9.multiplicativeInverse(18) shouldBe 9
        p9.multiplicativeInverse(9) shouldBe 18
    }

    ignore should "multiplicativeInverse2" in {
        val g = 7
        val z = p7.modPow(g, 10)
        z shouldBe 2
        val y = BigInt(g).pow(10)
        y shouldBe BigInt(282475249L)
        val q = y / 17
        val r = y - q * 17
        q shouldBe BigInt(16616191L)
        r shouldBe BigInt(2)
        y.mod(17) shouldBe 2
        p7.modPow(z, 12) shouldBe g
    }

    it should "validate" in {
        (Prime(2) validate) shouldBe true
        (Prime(4) validate) shouldBe false
        (p4 validate) shouldBe true
        (Prime(120) validate) shouldBe false
        (Prime(7919) validate) shouldBe true
    }

    it should "next" in {
        p0.next shouldBe p1
        p1.next shouldBe p2
        p2.next shouldBe p3
        p3.next shouldBe p4
        p4.next shouldBe p5
        p5.next shouldBe p6
        p6.next shouldBe p7
        val p19 = Prime(19)
        p7.next shouldBe p19
        p19.next shouldBe p9
    }

    it should "create primes from Mersenne numbers" in {
        val xs = for (i <- Seq(2, 3, 5, 7, 13, 17, 19, 31)) yield Prime.isProbablePrime(Prime.mersenneNumber(Prime(i)))
        xs.forall(_ == true) shouldBe true
    }

    it should "create Mersenne numbers" in {
        Prime.mersenneNumber(0) shouldBe 3 // 2^2 - 1
        Prime.mersenneNumber(1) shouldBe 7 // 2^3 - 1
        Prime.mersenneNumber(2) shouldBe 31 // 2^5 - 1
        Prime.mersenneNumber(3) shouldBe 127 // 2^7 - 1
        Prime.mersenneNumber(4) shouldBe 2047 // 2^11 - 1
        Prime.mersenneNumber(5) shouldBe 8191 // 2^13 - 1
        Prime.mersenneNumber(6) shouldBe 131071 // 2^17 - 1
        Prime.mersenneNumber(7) shouldBe 524287 // 2^19 - 1
        Prime.mersenneNumber(8) shouldBe 8388607
        Prime.mersenneNumber(9) shouldBe 536870911
        Prime.mersenneNumber(10) shouldBe 2147483647
        Prime.mersenneNumber(11) shouldBe 137438953471L
        Prime.mersenneNumber(12) shouldBe 2199023255551L
        Prime.mersenneNumber(13) shouldBe 8796093022207L
        Prime.mersenneNumber(14) shouldBe 140737488355327L
        Prime.mersenneNumber(15) shouldBe 9007199254740991L
        Prime.mersenneNumber(16) shouldBe 576460752303423487L
        Prime.mersenneNumber(17) shouldBe 2305843009213693951L
    }

    it should "create Mersenne prime" in {
        Prime.createMersennePrime(0) map (_.validate) shouldBe Some(true)
        Prime.createMersennePrime(1) map (_.validate) shouldBe Some(true)
        Prime.createMersennePrime(2) map (_.validate) shouldBe Some(true)
        Prime.createMersennePrime(3) map (_.validate) shouldBe Some(true)
        Prime.createMersennePrime(4) map (_.validate) shouldBe None
        Prime.createMersennePrime(5) map (_.validate) shouldBe Some(true)
        Prime.createMersennePrime(6) map (_.validate) shouldBe Some(true)
        Prime.createMersennePrime(7) map (_.validate) shouldBe Some(true)
    }

    it should "get first 100 primes" in {
        val first100: Seq[Prime] = Primes.allPrimes.take(100).toList
        first100.last shouldBe Prime(541)
    }

    it should "get first 1000 primes" in {
        val first1000: Seq[Prime] = Primes.allPrimes.take(1000).toList
        first1000.last shouldBe Prime(7919)
    }

    it should "get primes < 1000" in {
        val lessThan1000: Seq[Prime] = Primes.probablePrimes(_.n < 1000)
        lessThan1000.size shouldBe 168
        lessThan1000.last shouldBe Prime(997)
    }

    it should "test MillerRabin" in {
        MillerRabin.millerRabinTester("test", "7919") shouldBe "PRIME"
        MillerRabin.millerRabinTester("test", "516119616549881") shouldBe "PRIME"
        MillerRabin.millerRabinTester("test", "516119616549887") shouldBe "COMPOSITE"
    }

    it should "totient" in {
        Prime.totient(1) shouldBe 1
        Prime.totient(2) shouldBe 1
        Prime.totient(3) shouldBe 2
        Prime.totient(4) shouldBe 2
        Prime.totient(5) shouldBe 4
        Prime.totient(6) shouldBe 2
        Prime.totient(7) shouldBe 6
        Prime.totient(8) shouldBe 4
        Prime.totient(9) shouldBe 6
        Prime.totient(10) shouldBe 4
        Prime.totient(11) shouldBe 10
        Prime.totient(12) shouldBe 4
        Prime.totient(14) shouldBe 6
        Prime.totient(16) shouldBe 8
        Prime.totient(20) shouldBe 8
        Prime.totient(30) shouldBe 8
    }
    // 1, 1, 2, 2, 4, 2, 6, 4, 6, 4,
    // 10, 4, 12, 6, 8, 8, 16, 6, 18, 8,
    // 12, 10, 22, 8, 20, 12, 18, 12, 28, 8,
    // 30, 16, 20, 16, 24, 12, 36, 18, 24, 16,
    // 40, 12, 42, 20, 24, 22, 46, 16, 42, 20,
    // 32, 24, 52, 18, 40, 24, 36, 28, 58, 16,
    // 60, 30, 36, 32, 48, 20, 66, 32, 44, 24
=======
  behavior of "Prime"

  it should "bits" in {
    Prime(7).bits shouldBe 3
    Prime(11).bits shouldBe 4
    Prime(17).bits shouldBe 5
    Prime(37).bits shouldBe 6
    Prime(71).bits shouldBe 7
    Prime(131).bits shouldBe 8
    Prime(257).bits shouldBe 9
    Prime(7919).bits shouldBe 13
  }

  it should "isProbablePrime" in {
    Prime.isProbablePrime(2) shouldBe true
    Prime.isProbablePrime(7) shouldBe true
    Prime.isProbablePrime(8) shouldBe false
    Prime.isProbablePrime(11) shouldBe true
    Prime.isProbablePrime(BigInt("35742549198872617291353508656626642567")) shouldBe true
  }

  it should "isProbableOddPrime" in {
    // It's OK to call this method on 2 (but not any other even number).
    Prime.isProbableOddPrime(2) shouldBe true
    Prime.isProbableOddPrime(7) shouldBe true
    Prime.isProbableOddPrime(11) shouldBe true
    Prime.isProbableOddPrime(7919) shouldBe true
    Prime.isProbableOddPrime(BigInt("35742549198872617291353508656626642567")) shouldBe true
  }

  /**
   * 1 (not actually a prime number)
   */
  private val p0: Prime = Prime(1) // Not actually a prime number
  /**
   * 2
   */
  private val p1: Prime = allPrimes.head
  /**
   * 3
   */
  private val p2: Prime = allPrimes(1)
  /**
   * 5
   */
  private val p3: Prime = allPrimes(2)
  /**
   * 7
   */
  private val p4: Prime = allPrimes(3)
  /**
   * 11
   */
  private val p5: Prime = allPrimes(4)
  /**
   * 13
   */
  private val p6: Prime = allPrimes(5)
  /**
   * 17
   */
  private val p7: Prime = allPrimes(6)
  /**
   * 23
   */
  private val p9: Prime = allPrimes(8)

  it should "fermat" in {
    p4.fermat(2) shouldBe 1
    Prime(71).fermat(9) shouldBe 1
  }

  it should "implement Lucas for 7 and 71" in {
    p4.Lucas shouldBe true
    Prime(71).Lucas shouldBe true
  }

  it should "implement primeFactors" in {
    Prime.primeFactors(23) shouldBe Seq(23).map(Prime(_))
    Prime.primeFactors(70) shouldBe Seq(2, 5, 7).map(Prime(_))
    Prime.primeFactors(70906) shouldBe Seq(2, 11, 11, 293).map(Prime(_))
    Prime.primeFactors(7894609062L) shouldBe Seq(2, 11411, 3, 67, 1721).map(Prime(_))
  }

  it should "implement primeFactorMultiplicity" in {
    Prime.primeFactorMultiplicity(23) shouldBe Map(Prime(23) -> 1)
    Prime.primeFactorMultiplicity(70) shouldBe Map(Prime(2) -> 1, Prime(5) -> 1, Prime(7) -> 1)
    Prime.primeFactorMultiplicity(70906) shouldBe Map(Prime(2) -> 1, Prime(11) -> 2, Prime(293) -> 1)
    Prime.primeFactorMultiplicity(7894609062L) shouldBe Map(Prime(2) -> 1, Prime(11411) -> 1, Prime(3) -> 1, Prime(67) -> 1, Prime(1721) -> 1)
  }

  it should "implement Lucas()" in {
    val p = Prime(71)
    val pMinus1: BigInt = p.n - 1
    val factors = Prime.primeFactors(pMinus1)
    p.Lucas(pMinus1, factors)(17) shouldBe false
    p.Lucas(pMinus1, factors)(11) shouldBe true
  }

  it should "implement testPrimitiveRoot" in {
    p3.testPrimitiveRoot(2) shouldBe true
    p4.testPrimitiveRoot(2) shouldBe false
    p4.testPrimitiveRoot(3) shouldBe true
    p5.testPrimitiveRoot(2) shouldBe true
    p6.testPrimitiveRoot(2) shouldBe true
    p6.testPrimitiveRoot(6) shouldBe true
    p6.testPrimitiveRoot(7) shouldBe true
    p6.testPrimitiveRoot(11) shouldBe true
    p6.testPrimitiveRoot(3) shouldBe false
    p7.testPrimitiveRoot(5) shouldBe true
    p7.testPrimitiveRoot(7) shouldBe true
    p9.testPrimitiveRoot(2) shouldBe false
    p9.testPrimitiveRoot(3) shouldBe false
    p9.testPrimitiveRoot(5) shouldBe true
    p9.testPrimitiveRoot(7) shouldBe true
    p9.testPrimitiveRoot(10) shouldBe true
    p9.testPrimitiveRoot(15) shouldBe true
    p9.testPrimitiveRoot(17) shouldBe true
    p9.testPrimitiveRoot(20) shouldBe true
    p9.testPrimitiveRoot(21) shouldBe true
  }

  it should "implement primitiveRoot" in {
    p3.primitiveRoot shouldBe BigInt(2)
    p4.primitiveRoot shouldBe BigInt(3)
    // Why do we never get the other roots (6, 7, 11) here? Oh, duh, because it's less than 20 and so we go in sequence.
    p6.primitiveRoot shouldBe BigInt(2)
    val root23 = p9.primitiveRoot
    println(root23)
    Seq(BigInt(5), BigInt(7), BigInt(10), BigInt(11), BigInt(14), BigInt(15), BigInt(17), BigInt(19), BigInt(20), BigInt(21)) contains root23 shouldBe true
  }

  it should "multiplicativeInverse" in {
    p5.multiplicativeInverse(3) shouldBe 4
    p5.multiplicativeInverse(4) shouldBe 3
    p7.multiplicativeInverse(10) shouldBe 12
    p7.multiplicativeInverse(12) shouldBe 10
    p9.multiplicativeInverse(18) shouldBe 9
    p9.multiplicativeInverse(9) shouldBe 18
  }

  it should "multiplicativeInverse1" in {
    multiplicativeInverse(3, BigInt(11)) shouldBe 4
    multiplicativeInverse(4, BigInt(11)) shouldBe 3
    multiplicativeInverse(10, BigInt(17)) shouldBe 12
    multiplicativeInverse(12, BigInt(17)) shouldBe 10
    multiplicativeInverse(18, BigInt(23)) shouldBe 9
    multiplicativeInverse(9, BigInt(23)) shouldBe 18
  }

  ignore should "multiplicativeInverse2" in {
    val g = 7
    val z = p7.modPow(g, 10)
    z shouldBe 2
    val y = BigInt(g).pow(10)
    y shouldBe BigInt(282475249L)
    val q = y / 17
    val r = y - q * 17
    q shouldBe BigInt(16616191L)
    r shouldBe BigInt(2)
    y.mod(17) shouldBe 2
    p7.modPow(z, 12) shouldBe g
  }

  it should "validate" in {
    (Prime(2) validate) shouldBe true
    (Prime(4) validate) shouldBe false
    (p4 validate) shouldBe true
    (Prime(120) validate) shouldBe false
    (Prime(7919) validate) shouldBe true
  }

  it should "next" in {
    p0.next shouldBe p1
    p1.next shouldBe p2
    p2.next shouldBe p3
    p3.next shouldBe p4
    p4.next shouldBe p5
    p5.next shouldBe p6
    p6.next shouldBe p7
    val p19 = Prime(19)
    p7.next shouldBe p19
    p19.next shouldBe p9
  }

  it should "create primes from Mersenne numbers" in {
    val xs = for (i <- Seq(2, 3, 5, 7, 13, 17, 19, 31)) yield Prime.isProbablePrime(Prime.mersenneNumber(Prime(i)))
    xs.forall(_ == true) shouldBe true
  }

  it should "create Mersenne numbers" in {
    Prime.mersenneNumber(0) shouldBe 3 // 2^2 - 1
    Prime.mersenneNumber(1) shouldBe 7 // 2^3 - 1
    Prime.mersenneNumber(2) shouldBe 31 // 2^5 - 1
    Prime.mersenneNumber(3) shouldBe 127 // 2^7 - 1
    Prime.mersenneNumber(4) shouldBe 2047 // 2^11 - 1
    Prime.mersenneNumber(5) shouldBe 8191 // 2^13 - 1
    Prime.mersenneNumber(6) shouldBe 131071 // 2^17 - 1
    Prime.mersenneNumber(7) shouldBe 524287 // 2^19 - 1
    Prime.mersenneNumber(8) shouldBe 8388607
    Prime.mersenneNumber(9) shouldBe 536870911
    Prime.mersenneNumber(10) shouldBe 2147483647
    Prime.mersenneNumber(11) shouldBe 137438953471L
    Prime.mersenneNumber(12) shouldBe 2199023255551L
    Prime.mersenneNumber(13) shouldBe 8796093022207L
    Prime.mersenneNumber(14) shouldBe 140737488355327L
    Prime.mersenneNumber(15) shouldBe 9007199254740991L
    Prime.mersenneNumber(16) shouldBe 576460752303423487L
    Prime.mersenneNumber(17) shouldBe 2305843009213693951L
  }

  it should "create Mersenne prime" in {
    Prime.createMersennePrime(0) map (_.validate) shouldBe Some(true)
    Prime.createMersennePrime(1) map (_.validate) shouldBe Some(true)
    Prime.createMersennePrime(2) map (_.validate) shouldBe Some(true)
    Prime.createMersennePrime(3) map (_.validate) shouldBe Some(true)
    Prime.createMersennePrime(4) map (_.validate) shouldBe None
    Prime.createMersennePrime(5) map (_.validate) shouldBe Some(true)
    Prime.createMersennePrime(6) map (_.validate) shouldBe Some(true)
    Prime.createMersennePrime(7) map (_.validate) shouldBe Some(true)
  }

  it should "get first 100 primes" in {
    val first100: Seq[Prime] = Primes.allPrimes.take(100).toList
    first100.last shouldBe Prime(541)
  }

  it should "get first 1000 primes" in {
    val first1000: Seq[Prime] = Primes.allPrimes.take(1000).toList
    first1000.last shouldBe Prime(7919)
  }

  it should "get primes < 1000" in {
    val lessThan1000: Seq[Prime] = Primes.probablePrimes(_.n < 1000)
    lessThan1000.size shouldBe 168
    lessThan1000.last shouldBe Prime(997)
  }

  it should "test MillerRabin" in {
    MillerRabin.millerRabinTester("test", "7919") shouldBe "PRIME"
    MillerRabin.millerRabinTester("test", "516119616549881") shouldBe "PRIME"
    MillerRabin.millerRabinTester("test", "516119616549887") shouldBe "COMPOSITE"
  }

  it should "totient" in {
    Prime.totient(1) shouldBe 1
    Prime.totient(2) shouldBe 1
    Prime.totient(3) shouldBe 2
    Prime.totient(4) shouldBe 2
    Prime.totient(5) shouldBe 4
    Prime.totient(6) shouldBe 2
    Prime.totient(7) shouldBe 6
    Prime.totient(8) shouldBe 4
    Prime.totient(9) shouldBe 6
    Prime.totient(10) shouldBe 4
    Prime.totient(11) shouldBe 10
    Prime.totient(12) shouldBe 4
    Prime.totient(14) shouldBe 6
    Prime.totient(16) shouldBe 8
    Prime.totient(20) shouldBe 8
    Prime.totient(30) shouldBe 8
  }
  // 1, 1, 2, 2, 4, 2, 6, 4, 6, 4,
  // 10, 4, 12, 6, 8, 8, 16, 6, 18, 8,
  // 12, 10, 22, 8, 20, 12, 18, 12, 28, 8,
  // 30, 16, 20, 16, 24, 12, 36, 18, 24, 16,
  // 40, 12, 42, 20, 24, 22, 46, 16, 42, 20,
  // 32, 24, 52, 18, 40, 24, 36, 28, 58, 16,
  // 60, 30, 36, 32, 48, 20, 66, 32, 44, 24
>>>>>>> 40d16a75
}<|MERGE_RESOLUTION|>--- conflicted
+++ resolved
@@ -8,7 +8,6 @@
 
 class PrimeSpec extends AnyFlatSpec with should.Matchers {
 
-<<<<<<< HEAD
     behavior of "Prime"
 
     it should "bits" in {
@@ -39,15 +38,42 @@
         Prime.isProbableOddPrime(BigInt("35742549198872617291353508656626642567")) shouldBe true
     }
 
-    private val p0: Prime = Prime(1) // Not actually a prime number
-    private val p1: Prime = allPrimes.head // 2
-    private val p2: Prime = allPrimes(1) // 3
-    private val p3: Prime = allPrimes(2) // 5
-    private val p4: Prime = allPrimes(3) // 7
-    private val p5: Prime = allPrimes(4) // 11
-    private val p6: Prime = allPrimes(5) // 13
-    private val p7: Prime = allPrimes(6) // 17
-    private val p9: Prime = allPrimes(8) // 23
+  /**
+   * 1 (not actually a prime number)
+   */
+  private val p0: Prime = Prime(1) // Not actually a prime number
+  /**
+   * 2
+   */
+  private val p1: Prime = allPrimes.head
+  /**
+   * 3
+   */
+  private val p2: Prime = allPrimes(1)
+  /**
+   * 5
+   */
+  private val p3: Prime = allPrimes(2)
+  /**
+   * 7
+   */
+  private val p4: Prime = allPrimes(3)
+  /**
+   * 11
+   */
+  private val p5: Prime = allPrimes(4)
+  /**
+   * 13
+   */
+  private val p6: Prime = allPrimes(5)
+  /**
+   * 17
+   */
+  private val p7: Prime = allPrimes(6)
+  /**
+   * 23
+   */
+  private val p9: Prime = allPrimes(8)
 
     it should "fermat" in {
         p4.fermat(2) shouldBe 1
@@ -123,19 +149,28 @@
         p9.multiplicativeInverse(9) shouldBe 18
     }
 
-    ignore should "multiplicativeInverse2" in {
-        val g = 7
-        val z = p7.modPow(g, 10)
-        z shouldBe 2
-        val y = BigInt(g).pow(10)
-        y shouldBe BigInt(282475249L)
-        val q = y / 17
-        val r = y - q * 17
-        q shouldBe BigInt(16616191L)
-        r shouldBe BigInt(2)
-        y.mod(17) shouldBe 2
-        p7.modPow(z, 12) shouldBe g
-    }
+  it should "multiplicativeInverse1" in {
+    multiplicativeInverse(3, BigInt(11)) shouldBe 4
+    multiplicativeInverse(4, BigInt(11)) shouldBe 3
+    multiplicativeInverse(10, BigInt(17)) shouldBe 12
+    multiplicativeInverse(12, BigInt(17)) shouldBe 10
+    multiplicativeInverse(18, BigInt(23)) shouldBe 9
+    multiplicativeInverse(9, BigInt(23)) shouldBe 18
+  }
+
+  ignore should "multiplicativeInverse2" in {
+    val g = 7
+    val z = p7.modPow(g, 10)
+    z shouldBe 2
+    val y = BigInt(g).pow(10)
+    y shouldBe BigInt(282475249L)
+    val q = y / 17
+    val r = y - q * 17
+    q shouldBe BigInt(16616191L)
+    r shouldBe BigInt(2)
+    y.mod(17) shouldBe 2
+    p7.modPow(z, 12) shouldBe g
+  }
 
     it should "validate" in {
         (Prime(2) validate) shouldBe true
@@ -242,275 +277,4 @@
     // 40, 12, 42, 20, 24, 22, 46, 16, 42, 20,
     // 32, 24, 52, 18, 40, 24, 36, 28, 58, 16,
     // 60, 30, 36, 32, 48, 20, 66, 32, 44, 24
-=======
-  behavior of "Prime"
-
-  it should "bits" in {
-    Prime(7).bits shouldBe 3
-    Prime(11).bits shouldBe 4
-    Prime(17).bits shouldBe 5
-    Prime(37).bits shouldBe 6
-    Prime(71).bits shouldBe 7
-    Prime(131).bits shouldBe 8
-    Prime(257).bits shouldBe 9
-    Prime(7919).bits shouldBe 13
-  }
-
-  it should "isProbablePrime" in {
-    Prime.isProbablePrime(2) shouldBe true
-    Prime.isProbablePrime(7) shouldBe true
-    Prime.isProbablePrime(8) shouldBe false
-    Prime.isProbablePrime(11) shouldBe true
-    Prime.isProbablePrime(BigInt("35742549198872617291353508656626642567")) shouldBe true
-  }
-
-  it should "isProbableOddPrime" in {
-    // It's OK to call this method on 2 (but not any other even number).
-    Prime.isProbableOddPrime(2) shouldBe true
-    Prime.isProbableOddPrime(7) shouldBe true
-    Prime.isProbableOddPrime(11) shouldBe true
-    Prime.isProbableOddPrime(7919) shouldBe true
-    Prime.isProbableOddPrime(BigInt("35742549198872617291353508656626642567")) shouldBe true
-  }
-
-  /**
-   * 1 (not actually a prime number)
-   */
-  private val p0: Prime = Prime(1) // Not actually a prime number
-  /**
-   * 2
-   */
-  private val p1: Prime = allPrimes.head
-  /**
-   * 3
-   */
-  private val p2: Prime = allPrimes(1)
-  /**
-   * 5
-   */
-  private val p3: Prime = allPrimes(2)
-  /**
-   * 7
-   */
-  private val p4: Prime = allPrimes(3)
-  /**
-   * 11
-   */
-  private val p5: Prime = allPrimes(4)
-  /**
-   * 13
-   */
-  private val p6: Prime = allPrimes(5)
-  /**
-   * 17
-   */
-  private val p7: Prime = allPrimes(6)
-  /**
-   * 23
-   */
-  private val p9: Prime = allPrimes(8)
-
-  it should "fermat" in {
-    p4.fermat(2) shouldBe 1
-    Prime(71).fermat(9) shouldBe 1
-  }
-
-  it should "implement Lucas for 7 and 71" in {
-    p4.Lucas shouldBe true
-    Prime(71).Lucas shouldBe true
-  }
-
-  it should "implement primeFactors" in {
-    Prime.primeFactors(23) shouldBe Seq(23).map(Prime(_))
-    Prime.primeFactors(70) shouldBe Seq(2, 5, 7).map(Prime(_))
-    Prime.primeFactors(70906) shouldBe Seq(2, 11, 11, 293).map(Prime(_))
-    Prime.primeFactors(7894609062L) shouldBe Seq(2, 11411, 3, 67, 1721).map(Prime(_))
-  }
-
-  it should "implement primeFactorMultiplicity" in {
-    Prime.primeFactorMultiplicity(23) shouldBe Map(Prime(23) -> 1)
-    Prime.primeFactorMultiplicity(70) shouldBe Map(Prime(2) -> 1, Prime(5) -> 1, Prime(7) -> 1)
-    Prime.primeFactorMultiplicity(70906) shouldBe Map(Prime(2) -> 1, Prime(11) -> 2, Prime(293) -> 1)
-    Prime.primeFactorMultiplicity(7894609062L) shouldBe Map(Prime(2) -> 1, Prime(11411) -> 1, Prime(3) -> 1, Prime(67) -> 1, Prime(1721) -> 1)
-  }
-
-  it should "implement Lucas()" in {
-    val p = Prime(71)
-    val pMinus1: BigInt = p.n - 1
-    val factors = Prime.primeFactors(pMinus1)
-    p.Lucas(pMinus1, factors)(17) shouldBe false
-    p.Lucas(pMinus1, factors)(11) shouldBe true
-  }
-
-  it should "implement testPrimitiveRoot" in {
-    p3.testPrimitiveRoot(2) shouldBe true
-    p4.testPrimitiveRoot(2) shouldBe false
-    p4.testPrimitiveRoot(3) shouldBe true
-    p5.testPrimitiveRoot(2) shouldBe true
-    p6.testPrimitiveRoot(2) shouldBe true
-    p6.testPrimitiveRoot(6) shouldBe true
-    p6.testPrimitiveRoot(7) shouldBe true
-    p6.testPrimitiveRoot(11) shouldBe true
-    p6.testPrimitiveRoot(3) shouldBe false
-    p7.testPrimitiveRoot(5) shouldBe true
-    p7.testPrimitiveRoot(7) shouldBe true
-    p9.testPrimitiveRoot(2) shouldBe false
-    p9.testPrimitiveRoot(3) shouldBe false
-    p9.testPrimitiveRoot(5) shouldBe true
-    p9.testPrimitiveRoot(7) shouldBe true
-    p9.testPrimitiveRoot(10) shouldBe true
-    p9.testPrimitiveRoot(15) shouldBe true
-    p9.testPrimitiveRoot(17) shouldBe true
-    p9.testPrimitiveRoot(20) shouldBe true
-    p9.testPrimitiveRoot(21) shouldBe true
-  }
-
-  it should "implement primitiveRoot" in {
-    p3.primitiveRoot shouldBe BigInt(2)
-    p4.primitiveRoot shouldBe BigInt(3)
-    // Why do we never get the other roots (6, 7, 11) here? Oh, duh, because it's less than 20 and so we go in sequence.
-    p6.primitiveRoot shouldBe BigInt(2)
-    val root23 = p9.primitiveRoot
-    println(root23)
-    Seq(BigInt(5), BigInt(7), BigInt(10), BigInt(11), BigInt(14), BigInt(15), BigInt(17), BigInt(19), BigInt(20), BigInt(21)) contains root23 shouldBe true
-  }
-
-  it should "multiplicativeInverse" in {
-    p5.multiplicativeInverse(3) shouldBe 4
-    p5.multiplicativeInverse(4) shouldBe 3
-    p7.multiplicativeInverse(10) shouldBe 12
-    p7.multiplicativeInverse(12) shouldBe 10
-    p9.multiplicativeInverse(18) shouldBe 9
-    p9.multiplicativeInverse(9) shouldBe 18
-  }
-
-  it should "multiplicativeInverse1" in {
-    multiplicativeInverse(3, BigInt(11)) shouldBe 4
-    multiplicativeInverse(4, BigInt(11)) shouldBe 3
-    multiplicativeInverse(10, BigInt(17)) shouldBe 12
-    multiplicativeInverse(12, BigInt(17)) shouldBe 10
-    multiplicativeInverse(18, BigInt(23)) shouldBe 9
-    multiplicativeInverse(9, BigInt(23)) shouldBe 18
-  }
-
-  ignore should "multiplicativeInverse2" in {
-    val g = 7
-    val z = p7.modPow(g, 10)
-    z shouldBe 2
-    val y = BigInt(g).pow(10)
-    y shouldBe BigInt(282475249L)
-    val q = y / 17
-    val r = y - q * 17
-    q shouldBe BigInt(16616191L)
-    r shouldBe BigInt(2)
-    y.mod(17) shouldBe 2
-    p7.modPow(z, 12) shouldBe g
-  }
-
-  it should "validate" in {
-    (Prime(2) validate) shouldBe true
-    (Prime(4) validate) shouldBe false
-    (p4 validate) shouldBe true
-    (Prime(120) validate) shouldBe false
-    (Prime(7919) validate) shouldBe true
-  }
-
-  it should "next" in {
-    p0.next shouldBe p1
-    p1.next shouldBe p2
-    p2.next shouldBe p3
-    p3.next shouldBe p4
-    p4.next shouldBe p5
-    p5.next shouldBe p6
-    p6.next shouldBe p7
-    val p19 = Prime(19)
-    p7.next shouldBe p19
-    p19.next shouldBe p9
-  }
-
-  it should "create primes from Mersenne numbers" in {
-    val xs = for (i <- Seq(2, 3, 5, 7, 13, 17, 19, 31)) yield Prime.isProbablePrime(Prime.mersenneNumber(Prime(i)))
-    xs.forall(_ == true) shouldBe true
-  }
-
-  it should "create Mersenne numbers" in {
-    Prime.mersenneNumber(0) shouldBe 3 // 2^2 - 1
-    Prime.mersenneNumber(1) shouldBe 7 // 2^3 - 1
-    Prime.mersenneNumber(2) shouldBe 31 // 2^5 - 1
-    Prime.mersenneNumber(3) shouldBe 127 // 2^7 - 1
-    Prime.mersenneNumber(4) shouldBe 2047 // 2^11 - 1
-    Prime.mersenneNumber(5) shouldBe 8191 // 2^13 - 1
-    Prime.mersenneNumber(6) shouldBe 131071 // 2^17 - 1
-    Prime.mersenneNumber(7) shouldBe 524287 // 2^19 - 1
-    Prime.mersenneNumber(8) shouldBe 8388607
-    Prime.mersenneNumber(9) shouldBe 536870911
-    Prime.mersenneNumber(10) shouldBe 2147483647
-    Prime.mersenneNumber(11) shouldBe 137438953471L
-    Prime.mersenneNumber(12) shouldBe 2199023255551L
-    Prime.mersenneNumber(13) shouldBe 8796093022207L
-    Prime.mersenneNumber(14) shouldBe 140737488355327L
-    Prime.mersenneNumber(15) shouldBe 9007199254740991L
-    Prime.mersenneNumber(16) shouldBe 576460752303423487L
-    Prime.mersenneNumber(17) shouldBe 2305843009213693951L
-  }
-
-  it should "create Mersenne prime" in {
-    Prime.createMersennePrime(0) map (_.validate) shouldBe Some(true)
-    Prime.createMersennePrime(1) map (_.validate) shouldBe Some(true)
-    Prime.createMersennePrime(2) map (_.validate) shouldBe Some(true)
-    Prime.createMersennePrime(3) map (_.validate) shouldBe Some(true)
-    Prime.createMersennePrime(4) map (_.validate) shouldBe None
-    Prime.createMersennePrime(5) map (_.validate) shouldBe Some(true)
-    Prime.createMersennePrime(6) map (_.validate) shouldBe Some(true)
-    Prime.createMersennePrime(7) map (_.validate) shouldBe Some(true)
-  }
-
-  it should "get first 100 primes" in {
-    val first100: Seq[Prime] = Primes.allPrimes.take(100).toList
-    first100.last shouldBe Prime(541)
-  }
-
-  it should "get first 1000 primes" in {
-    val first1000: Seq[Prime] = Primes.allPrimes.take(1000).toList
-    first1000.last shouldBe Prime(7919)
-  }
-
-  it should "get primes < 1000" in {
-    val lessThan1000: Seq[Prime] = Primes.probablePrimes(_.n < 1000)
-    lessThan1000.size shouldBe 168
-    lessThan1000.last shouldBe Prime(997)
-  }
-
-  it should "test MillerRabin" in {
-    MillerRabin.millerRabinTester("test", "7919") shouldBe "PRIME"
-    MillerRabin.millerRabinTester("test", "516119616549881") shouldBe "PRIME"
-    MillerRabin.millerRabinTester("test", "516119616549887") shouldBe "COMPOSITE"
-  }
-
-  it should "totient" in {
-    Prime.totient(1) shouldBe 1
-    Prime.totient(2) shouldBe 1
-    Prime.totient(3) shouldBe 2
-    Prime.totient(4) shouldBe 2
-    Prime.totient(5) shouldBe 4
-    Prime.totient(6) shouldBe 2
-    Prime.totient(7) shouldBe 6
-    Prime.totient(8) shouldBe 4
-    Prime.totient(9) shouldBe 6
-    Prime.totient(10) shouldBe 4
-    Prime.totient(11) shouldBe 10
-    Prime.totient(12) shouldBe 4
-    Prime.totient(14) shouldBe 6
-    Prime.totient(16) shouldBe 8
-    Prime.totient(20) shouldBe 8
-    Prime.totient(30) shouldBe 8
-  }
-  // 1, 1, 2, 2, 4, 2, 6, 4, 6, 4,
-  // 10, 4, 12, 6, 8, 8, 16, 6, 18, 8,
-  // 12, 10, 22, 8, 20, 12, 18, 12, 28, 8,
-  // 30, 16, 20, 16, 24, 12, 36, 18, 24, 16,
-  // 40, 12, 42, 20, 24, 22, 46, 16, 42, 20,
-  // 32, 24, 52, 18, 40, 24, 36, 28, 58, 16,
-  // 60, 30, 36, 32, 48, 20, 66, 32, 44, 24
->>>>>>> 40d16a75
 }