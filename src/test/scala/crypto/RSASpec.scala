--- conflicted
+++ resolved
@@ -23,19 +23,11 @@
         wikiRSA.decrypt(msgCipher) shouldBe msgPlain
     }
 
-<<<<<<< HEAD
     it should "apply" in {
         val target = wikiRSA
-        target.publicKey shouldBe Key(3233, Prime(17))
-        target.privateKey shouldBe Key(3233, Prime(413))
+        target.publicKey shouldBe Key(3233, 17)
+        target.privateKey shouldBe Key(3233, 413)
     }
-=======
-  it should "apply" in {
-    val target = wikiRSA
-    target.publicKey shouldBe Key(3233, 17)
-    target.privateKey shouldBe Key(3233, 413)
-  }
->>>>>>> 83aecb3a
 
     // FIXME
     ignore should "roundTrip" in {
